/*
 * Copyright Elasticsearch B.V. and/or licensed to Elasticsearch B.V. under one
 * or more contributor license agreements. Licensed under the Elastic License;
 * you may not use this file except in compliance with the Elastic License.
 */
package org.elasticsearch.xpack.search;

import org.apache.lucene.search.TotalHits;
import org.elasticsearch.action.ActionListener;
import org.elasticsearch.action.OriginalIndices;
import org.elasticsearch.action.search.SearchResponse;
import org.elasticsearch.action.search.SearchShard;
import org.elasticsearch.action.search.ShardSearchFailure;
import org.elasticsearch.common.unit.TimeValue;
import org.elasticsearch.index.shard.ShardId;
import org.elasticsearch.search.SearchHits;
import org.elasticsearch.search.SearchShardTarget;
import org.elasticsearch.search.aggregations.InternalAggregations;
import org.elasticsearch.search.internal.InternalSearchResponse;
import org.elasticsearch.tasks.TaskId;
import org.elasticsearch.test.ESTestCase;
import org.elasticsearch.test.client.NoOpClient;
import org.elasticsearch.threadpool.TestThreadPool;
import org.elasticsearch.threadpool.ThreadPool;
import org.elasticsearch.xpack.core.async.AsyncExecutionId;
import org.elasticsearch.xpack.core.search.action.AsyncSearchResponse;
import org.junit.After;
import org.junit.Before;

import java.io.IOException;
import java.util.ArrayList;
import java.util.Collections;
import java.util.List;
import java.util.concurrent.CountDownLatch;
import java.util.concurrent.TimeUnit;

import static org.hamcrest.Matchers.equalTo;
import static org.hamcrest.Matchers.instanceOf;

public class AsyncSearchTaskTests extends ESTestCase {
    private ThreadPool threadPool;

    @Before
    public void beforeTest() {
        threadPool = new TestThreadPool(getTestName());
    }

    @After
    public void afterTest() {
        threadPool.shutdownNow();
    }

    private AsyncSearchTask createAsyncSearchTask() {
        return new AsyncSearchTask(0L, "", "", new TaskId("node1", 0), () -> false, TimeValue.timeValueHours(1),
            Collections.emptyMap(), Collections.emptyMap(), new AsyncExecutionId("0", new TaskId("node1", 1)),
            new NoOpClient(threadPool), threadPool, null);
    }

    public void testWaitForInit() throws InterruptedException {
        AsyncSearchTask task = new AsyncSearchTask(0L, "", "", new TaskId("node1", 0), () -> false, TimeValue.timeValueHours(1),
            Collections.emptyMap(), Collections.emptyMap(), new AsyncExecutionId("0", new TaskId("node1", 1)),
            new NoOpClient(threadPool), threadPool, null);
        int numShards = randomIntBetween(0, 10);
        List<SearchShard> shards = new ArrayList<>();
        for (int i = 0; i < numShards; i++) {
            shards.add(new SearchShard(null, new ShardId("0", "0", 1)));
        }
        List<SearchShard> skippedShards = new ArrayList<>();
        int numSkippedShards = randomIntBetween(0, 10);
        for (int i = 0; i < numSkippedShards; i++) {
            skippedShards.add(new SearchShard(null, new ShardId("0", "0", 1)));
        }

        int numThreads = randomIntBetween(1, 10);
        CountDownLatch latch = new CountDownLatch(numThreads);
        for (int i = 0; i < numThreads; i++) {
            Thread thread = new Thread(() -> task.addCompletionListener(new ActionListener<>() {
                @Override
                public void onResponse(AsyncSearchResponse resp) {
                    assertThat(numShards + numSkippedShards, equalTo(resp.getSearchResponse().getTotalShards()));
                    assertThat(numSkippedShards, equalTo(resp.getSearchResponse().getSkippedShards()));
                    assertThat(0, equalTo(resp.getSearchResponse().getFailedShards()));
                    latch.countDown();
                }

                @Override
                public void onFailure(Exception e) {
                    throw new AssertionError(e);

                }
            }, TimeValue.timeValueMillis(1)));
            thread.start();
        }
        assertFalse(latch.await(numThreads*2, TimeUnit.MILLISECONDS));
        task.getSearchProgressActionListener().onListShards(shards, skippedShards, SearchResponse.Clusters.EMPTY, false);
        latch.await();
    }

    public void testWithFailure() throws InterruptedException {
        AsyncSearchTask task = createAsyncSearchTask();
        int numThreads = randomIntBetween(1, 10);
        CountDownLatch latch = new CountDownLatch(numThreads);
        for (int i = 0; i < numThreads; i++) {
            Thread thread = new Thread(() -> task.addCompletionListener(new ActionListener<>() {
                @Override
                public void onResponse(AsyncSearchResponse resp) {
                    assertNull(resp.getSearchResponse());
                    assertNotNull(resp.getFailure());
                    assertTrue(resp.isPartial());
                    latch.countDown();
                }

                @Override
                public void onFailure(Exception e) {
                    throw new AssertionError(e);
                }
            }, TimeValue.timeValueMillis(1)));
            thread.start();
        }
        assertFalse(latch.await(numThreads*2, TimeUnit.MILLISECONDS));
        task.getSearchProgressActionListener().onFailure(new Exception("boom"));
        latch.await();
    }

    public void testWaitForCompletion() throws InterruptedException {
        AsyncSearchTask task = createAsyncSearchTask();
        int numShards = randomIntBetween(0, 10);
        List<SearchShard> shards = new ArrayList<>();
        for (int i = 0; i < numShards; i++) {
            shards.add(new SearchShard(null, new ShardId("0", "0", 1)));
        }
        List<SearchShard> skippedShards = new ArrayList<>();
        int numSkippedShards = randomIntBetween(0, 10);
        for (int i = 0; i < numSkippedShards; i++) {
            skippedShards.add(new SearchShard(null, new ShardId("0", "0", 1)));
        }

        int numShardFailures = 0;
        task.getSearchProgressActionListener().onListShards(shards, skippedShards, SearchResponse.Clusters.EMPTY, false);
        for (int i = 0; i < numShards; i++) {
            task.getSearchProgressActionListener().onPartialReduce(shards.subList(i, i+1),
                new TotalHits(0, TotalHits.Relation.GREATER_THAN_OR_EQUAL_TO), null, 0);
            assertCompletionListeners(task, numShards+numSkippedShards, numSkippedShards, numShardFailures, true);
        }
        task.getSearchProgressActionListener().onFinalReduce(shards,
            new TotalHits(0, TotalHits.Relation.GREATER_THAN_OR_EQUAL_TO), null, 0);
        assertCompletionListeners(task, numShards+numSkippedShards, numSkippedShards, numShardFailures, true);
        ((AsyncSearchTask.Listener)task.getProgressListener()).onResponse(
            newSearchResponse(numShards+numSkippedShards, numShards, numSkippedShards));
        assertCompletionListeners(task, numShards+numSkippedShards,
            numSkippedShards, numShardFailures, false);
    }

    public void testWithFetchFailures() throws InterruptedException {
        AsyncSearchTask task = createAsyncSearchTask();
        int numShards = randomIntBetween(0, 10);
        List<SearchShard> shards = new ArrayList<>();
        for (int i = 0; i < numShards; i++) {
            shards.add(new SearchShard(null, new ShardId("0", "0", 1)));
        }
        List<SearchShard> skippedShards = new ArrayList<>();
        int numSkippedShards = randomIntBetween(0, 10);
        for (int i = 0; i < numSkippedShards; i++) {
            skippedShards.add(new SearchShard(null, new ShardId("0", "0", 1)));
        }

        task.getSearchProgressActionListener().onListShards(shards, skippedShards, SearchResponse.Clusters.EMPTY, false);
        for (int i = 0; i < numShards; i++) {
            task.getSearchProgressActionListener().onPartialReduce(shards.subList(i, i+1),
                new TotalHits(0, TotalHits.Relation.GREATER_THAN_OR_EQUAL_TO), null, 0);
            assertCompletionListeners(task, numShards+numSkippedShards, numSkippedShards, 0, true);
        }
        task.getSearchProgressActionListener().onFinalReduce(shards,
            new TotalHits(0, TotalHits.Relation.GREATER_THAN_OR_EQUAL_TO), null, 0);
        int numFetchFailures = randomIntBetween(0, numShards);
        ShardSearchFailure[] failures = new ShardSearchFailure[numFetchFailures];
        for (int i = 0; i < numFetchFailures; i++) {
            failures[i] = new ShardSearchFailure(new IOException("boum"),
                new SearchShardTarget("0", new ShardId("0", "0", 1), null, OriginalIndices.NONE));
            task.getSearchProgressActionListener().onFetchFailure(i, failures[i].shard(), (Exception) failures[i].getCause());
        }
        assertCompletionListeners(task, numShards+numSkippedShards, numSkippedShards, numFetchFailures, true);
        ((AsyncSearchTask.Listener)task.getProgressListener()).onResponse(
            newSearchResponse(numShards+numSkippedShards, numShards, numSkippedShards, failures));
        assertCompletionListeners(task, numShards+numSkippedShards,
            numSkippedShards, numFetchFailures, false);
    }

    private static SearchResponse newSearchResponse(int totalShards, int successfulShards, int skippedShards,
            ShardSearchFailure... failures) {
        InternalSearchResponse response = new InternalSearchResponse(SearchHits.empty(),
            InternalAggregations.EMPTY, null, null, false, null, 1);
        return new SearchResponse(response, null, totalShards, successfulShards, skippedShards,
<<<<<<< HEAD
            100, ShardSearchFailure.EMPTY_ARRAY, SearchResponse.Clusters.EMPTY, null);
=======
            100, failures, SearchResponse.Clusters.EMPTY);
>>>>>>> fd554d95
    }

    private void assertCompletionListeners(AsyncSearchTask task,
                                           int expectedTotalShards,
                                           int expectedSkippedShards,
                                           int expectedShardFailures,
                                           boolean isPartial) throws InterruptedException {
        int numThreads = randomIntBetween(1, 10);
        CountDownLatch latch = new CountDownLatch(numThreads);
        for (int i = 0; i < numThreads; i++) {
            Thread thread = new Thread(() -> task.addCompletionListener(new ActionListener<>() {
                @Override
                public void onResponse(AsyncSearchResponse resp) {
                    assertThat(resp.getSearchResponse().getTotalShards(), equalTo(expectedTotalShards));
                    assertThat(resp.getSearchResponse().getSkippedShards(), equalTo(expectedSkippedShards));
                    assertThat(resp.getSearchResponse().getFailedShards(), equalTo(expectedShardFailures));
                    assertThat(resp.isPartial(), equalTo(isPartial));
                    if (expectedShardFailures > 0) {
                        assertThat(resp.getSearchResponse().getShardFailures().length, equalTo(expectedShardFailures));
                        for (ShardSearchFailure failure : resp.getSearchResponse().getShardFailures()) {
                            assertThat(failure.getCause(), instanceOf(IOException.class));
                            assertThat(failure.getCause().getMessage(), equalTo("boum"));
                        }
                    }
                    latch.countDown();
                }

                @Override
                public void onFailure(Exception e) {
                    throw new AssertionError(e);
                }
            }, TimeValue.timeValueMillis(1)));
            thread.start();
        }
        latch.await();
    }
}<|MERGE_RESOLUTION|>--- conflicted
+++ resolved
@@ -191,11 +191,7 @@
         InternalSearchResponse response = new InternalSearchResponse(SearchHits.empty(),
             InternalAggregations.EMPTY, null, null, false, null, 1);
         return new SearchResponse(response, null, totalShards, successfulShards, skippedShards,
-<<<<<<< HEAD
-            100, ShardSearchFailure.EMPTY_ARRAY, SearchResponse.Clusters.EMPTY, null);
-=======
-            100, failures, SearchResponse.Clusters.EMPTY);
->>>>>>> fd554d95
+            100, failures, SearchResponse.Clusters.EMPTY, null);
     }
 
     private void assertCompletionListeners(AsyncSearchTask task,
