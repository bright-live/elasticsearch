/*
 * Licensed to Elasticsearch under one or more contributor
 * license agreements. See the NOTICE file distributed with
 * this work for additional information regarding copyright
 * ownership. Elasticsearch licenses this file to you under
 * the Apache License, Version 2.0 (the "License"); you may
 * not use this file except in compliance with the License.
 * You may obtain a copy of the License at
 *
 *    http://www.apache.org/licenses/LICENSE-2.0
 *
 * Unless required by applicable law or agreed to in writing,
 * software distributed under the License is distributed on an
 * "AS IS" BASIS, WITHOUT WARRANTIES OR CONDITIONS OF ANY
 * KIND, either express or implied.  See the License for the
 * specific language governing permissions and limitations
 * under the License.
 */

package org.elasticsearch.search.fetch;

import com.carrotsearch.hppc.IntArrayList;
import org.apache.lucene.search.FieldDoc;
import org.apache.lucene.search.ScoreDoc;
import org.elasticsearch.action.search.SearchShardTask;
import org.elasticsearch.common.Nullable;
import org.elasticsearch.common.io.stream.StreamInput;
import org.elasticsearch.common.io.stream.StreamOutput;
import org.elasticsearch.common.lucene.Lucene;
<<<<<<< HEAD
import org.elasticsearch.search.RescoreDocIds;
import org.elasticsearch.search.dfs.AggregatedDfs;
import org.elasticsearch.search.internal.ShardSearchRequest;
=======
import org.elasticsearch.search.internal.SearchContextId;
>>>>>>> 7aa661c2
import org.elasticsearch.tasks.Task;
import org.elasticsearch.tasks.TaskId;
import org.elasticsearch.transport.TransportRequest;

import java.io.IOException;
import java.util.Map;

/**
 * Shard level fetch base request. Holds all the info needed to execute a fetch.
 * Used with search scroll as the original request doesn't hold indices.
 */
public class ShardFetchRequest extends TransportRequest {

    private SearchContextId contextId;

    private int[] docIds;

    private int size;

    private ScoreDoc lastEmittedDoc;

<<<<<<< HEAD
    public ShardFetchRequest(long id, IntArrayList list, ScoreDoc lastEmittedDoc) {
        this.id = id;
=======
    public ShardFetchRequest() {
    }

    public ShardFetchRequest(SearchContextId contextId, IntArrayList list, ScoreDoc lastEmittedDoc) {
        this.contextId = contextId;
>>>>>>> 7aa661c2
        this.docIds = list.buffer;
        this.size = list.size();
        this.lastEmittedDoc = lastEmittedDoc;
    }

    public ShardFetchRequest(StreamInput in) throws IOException {
        super(in);
        contextId = new SearchContextId(in);
        size = in.readVInt();
        docIds = new int[size];
        for (int i = 0; i < size; i++) {
            docIds[i] = in.readVInt();
        }
        byte flag = in.readByte();
        if (flag == 1) {
            lastEmittedDoc = Lucene.readFieldDoc(in);
        } else if (flag == 2) {
            lastEmittedDoc = Lucene.readScoreDoc(in);
        } else if (flag != 0) {
            throw new IOException("Unknown flag: " + flag);
        }
    }

    @Override
    public void writeTo(StreamOutput out) throws IOException {
        super.writeTo(out);
        contextId.writeTo(out);
        out.writeVInt(size);
        for (int i = 0; i < size; i++) {
            out.writeVInt(docIds[i]);
        }
        if (lastEmittedDoc == null) {
            out.writeByte((byte) 0);
        } else if (lastEmittedDoc instanceof FieldDoc) {
            out.writeByte((byte) 1);
            Lucene.writeFieldDoc(out, (FieldDoc) lastEmittedDoc);
        } else {
            out.writeByte((byte) 2);
            Lucene.writeScoreDoc(out, lastEmittedDoc);
        }
    }

    public SearchContextId contextId() {
        return contextId;
    }

    public int[] docIds() {
        return docIds;
    }

    public int docIdsSize() {
        return size;
    }

    public ScoreDoc lastEmittedDoc() {
        return lastEmittedDoc;
    }

    @Override
    public Task createTask(long id, String type, String action, TaskId parentTaskId, Map<String, String> headers) {
        return new SearchShardTask(id, type, action, getDescription(), parentTaskId, headers);
    }

    @Override
    public String getDescription() {
        return "id[" + contextId + "], size[" + size + "], lastEmittedDoc[" + lastEmittedDoc + "]";
    }

    @Nullable
    public ShardSearchRequest getShardSearchRequest() {
        return null;
    }

    @Nullable
    public RescoreDocIds getRescoreDocIds() {
        return null;
    }

    @Nullable
    public AggregatedDfs getAggregatedDfs() {
        return null;
    }
}<|MERGE_RESOLUTION|>--- conflicted
+++ resolved
@@ -27,13 +27,10 @@
 import org.elasticsearch.common.io.stream.StreamInput;
 import org.elasticsearch.common.io.stream.StreamOutput;
 import org.elasticsearch.common.lucene.Lucene;
-<<<<<<< HEAD
 import org.elasticsearch.search.RescoreDocIds;
 import org.elasticsearch.search.dfs.AggregatedDfs;
 import org.elasticsearch.search.internal.ShardSearchRequest;
-=======
 import org.elasticsearch.search.internal.SearchContextId;
->>>>>>> 7aa661c2
 import org.elasticsearch.tasks.Task;
 import org.elasticsearch.tasks.TaskId;
 import org.elasticsearch.transport.TransportRequest;
@@ -55,16 +52,8 @@
 
     private ScoreDoc lastEmittedDoc;
 
-<<<<<<< HEAD
-    public ShardFetchRequest(long id, IntArrayList list, ScoreDoc lastEmittedDoc) {
-        this.id = id;
-=======
-    public ShardFetchRequest() {
-    }
-
     public ShardFetchRequest(SearchContextId contextId, IntArrayList list, ScoreDoc lastEmittedDoc) {
         this.contextId = contextId;
->>>>>>> 7aa661c2
         this.docIds = list.buffer;
         this.size = list.size();
         this.lastEmittedDoc = lastEmittedDoc;
